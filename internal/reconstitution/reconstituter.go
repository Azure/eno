--- conflicted
+++ resolved
@@ -87,19 +87,6 @@
 		return nil
 	}
 
-<<<<<<< HEAD
-	slices := &apiv1.ResourceSliceList{}
-	err := r.client.List(ctx, slices, client.InNamespace(comp.Namespace), client.MatchingFields{
-		manager.IdxSlicesByCompositionGeneration: manager.NewSlicesByCompositionGenerationKey(comp.Name, synthesis.ObservedCompositionGeneration), // TODO: probably needs to consider synth version too
-	})
-	if err != nil {
-		return fmt.Errorf("listing resource slices: %w", err)
-	}
-
-	if int64(len(slices.Items)) != *synthesis.ResourceSliceCount {
-		logger.V(1).Info(fmt.Sprintf("stale informer - waiting for sync (%d of %d slices found)", len(slices.Items), *synthesis.ResourceSliceCount))
-		return nil
-=======
 	slices := make([]apiv1.ResourceSlice, len(synthesis.ResourceSlices))
 	for i, ref := range synthesis.ResourceSlices {
 		slice := apiv1.ResourceSlice{}
@@ -110,7 +97,6 @@
 			return fmt.Errorf("unable to get resource slice: %w", err)
 		}
 		slices[i] = slice
->>>>>>> 1bed8d00
 	}
 
 	reqs, err := r.cache.Fill(ctx, compNSN, synthesis, slices)
