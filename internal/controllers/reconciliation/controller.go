package reconciliation

import (
	"context"
	"encoding/json"
	"errors"
	"fmt"
	"os"
	"time"

	"k8s.io/apimachinery/pkg/api/meta"
	metav1 "k8s.io/apimachinery/pkg/apis/meta/v1"
	"k8s.io/apimachinery/pkg/apis/meta/v1/unstructured"
	"k8s.io/apimachinery/pkg/runtime"
	"k8s.io/apimachinery/pkg/types"
	"k8s.io/apimachinery/pkg/util/jsonmergepatch"
	"k8s.io/apimachinery/pkg/util/strategicpatch"
	"k8s.io/apimachinery/pkg/util/wait"
	"k8s.io/client-go/rest"
	ctrl "sigs.k8s.io/controller-runtime"
	"sigs.k8s.io/controller-runtime/pkg/client"
	"sigs.k8s.io/controller-runtime/pkg/reconcile"

	apiv1 "github.com/Azure/eno/api/v1"
	"github.com/Azure/eno/internal/reconstitution"
	"github.com/go-logr/logr"
)

var insecureLogPatch = os.Getenv("INSECURE_LOG_PATCH") == "true"

type Controller struct {
	client         client.Client
	resourceClient reconstitution.Client

	upstreamClient client.Client
	discovery      *discoveryCache
}

func New(mgr *reconstitution.Manager, downstream *rest.Config, discoveryRPS float32, rediscoverWhenNotFound bool) error {
	upstreamClient, err := client.New(downstream, client.Options{
		Scheme: runtime.NewScheme(), // empty scheme since we shouldn't rely on compile-time types
	})
	if err != nil {
		return err
	}

	disc, err := newDicoveryCache(downstream, discoveryRPS, rediscoverWhenNotFound)
	if err != nil {
		return err
	}

	return mgr.Add(&Controller{
		client:         mgr.Manager.GetClient(),
		resourceClient: mgr.GetClient(),
		upstreamClient: upstreamClient,
		discovery:      disc,
	})
}

func (c *Controller) Name() string { return "reconciliationController" }

func (c *Controller) Reconcile(ctx context.Context, req *reconstitution.Request) (ctrl.Result, error) {
	comp := &apiv1.Composition{}
	err := c.client.Get(ctx, types.NamespacedName{Name: req.Composition.Name, Namespace: req.Composition.Namespace}, comp)
	if err != nil {
		return ctrl.Result{}, client.IgnoreNotFound(fmt.Errorf("getting composition: %w", err))
	}
	logger := logr.FromContextOrDiscard(ctx).WithValues("compositionGeneration", comp.Generation)

	if comp.Status.CurrentState == nil {
		return ctrl.Result{}, nil // nothing to do
	}
	logger = logger.WithValues("synthesizerName", comp.Spec.Synthesizer.Name, "synthesizerGeneration", comp.Status.CurrentState.ObservedSynthesizerGeneration)
	ctx = logr.NewContext(ctx, logger)

	// Find the current and (optionally) previous desired states in the cache
	compRef := reconstitution.NewCompositionRef(comp)
	resource, exists := c.resourceClient.Get(ctx, compRef, &req.Resource)
	if !exists {
		// It's possible for the cache to be empty because a manifest for this resource no longer exists at the requested composition generation.
		// Dropping the work item is safe since filling the new version will generate a new queue message.
		logger.V(1).Info("dropping work item because the corresponding manifest generation no longer exists in the cache")
		return ctrl.Result{}, nil
	}

	var prev *reconstitution.Resource
	if comp.Status.PreviousState != nil {
		compRef.Generation = comp.Status.PreviousState.ObservedCompositionGeneration
		prev, _ = c.resourceClient.Get(ctx, compRef, &req.Resource)
	}

	// Keep track of the last reconciliation time and report on it relative to the resource's reconcile interval
	// This is useful for identifying cases where the loop can't keep up
	if resource.Manifest.ReconcileInterval != nil {
		observation := resource.ObserveReconciliation()
		if observation > 0 {
			delta := observation - resource.Manifest.ReconcileInterval.Duration
			reconciliationScheduleDelta.Observe(delta.Seconds())
		}
	}

	// The current and previous resource can both be nil,
	// so we need to check both to find the apiVersion
	var apiVersion string
	if resource != nil {
		apiVersion, _ = resource.GVK.ToAPIVersionAndKind()
	} else if prev != nil {
		apiVersion, _ = prev.GVK.ToAPIVersionAndKind()
	} else {
		logger.Error(errors.New("no apiVersion provided"), "neither the current or previous resource have an apiVersion")
		return ctrl.Result{}, nil
	}

	// Fetch the current resource
	current, hasChanged, err := c.getCurrent(ctx, resource, apiVersion)
	if client.IgnoreNotFound(err) != nil {
		return ctrl.Result{}, fmt.Errorf("getting current state: %w", err)
	}

	// Nil current struct means the resource version hasn't changed since it was last observed
	// Skip without logging since this is a very hot path
	var modified bool
	if hasChanged {
		modified, err = c.reconcileResource(ctx, prev, resource, current)
		if err != nil {
			return ctrl.Result{}, err
		}
	}

	c.resourceClient.PatchStatusAsync(ctx, &req.Manifest,
		func(rs *apiv1.ResourceState) bool {
			return !((resource.Deleted() && !rs.Deleted) || !rs.Reconciled)
		},
		func(rs *apiv1.ResourceState) {
			rs.Deleted = resource.Deleted()
			rs.Reconciled = true
		})

	if modified {
		return ctrl.Result{Requeue: true}, nil
	}
	if resource != nil && !resource.Deleted() && resource.Manifest.ReconcileInterval != nil {
		return ctrl.Result{RequeueAfter: wait.Jitter(resource.Manifest.ReconcileInterval.Duration, 0.1)}, nil
	}
	return ctrl.Result{}, nil
}

func (c *Controller) reconcileResource(ctx context.Context, prev, resource *reconstitution.Resource, current *unstructured.Unstructured) (bool, error) {
	logger := logr.FromContextOrDiscard(ctx)
	start := time.Now()
	defer func() {
		reconciliationLatency.Observe(time.Since(start).Seconds())
	}()

	if resource.Deleted() {
		if current == nil || current.GetDeletionTimestamp() != nil {
			return false, nil // already deleted - nothing to do
		}

		reconciliationActions.WithLabelValues("delete").Inc()
		obj, err := resource.Parse()
		if err != nil {
			return false, fmt.Errorf("invalid resource: %w", err)
		}
		err = c.upstreamClient.Delete(ctx, obj)
		if err != nil {
			return false, client.IgnoreNotFound(fmt.Errorf("deleting resource: %w", err))
		}
		logger.V(0).Info("deleted resource")
		return true, nil
	}

	// Always create the resource when it doesn't exist
	if current == nil {
		reconciliationActions.WithLabelValues("create").Inc()
		obj, err := resource.Parse()
		if err != nil {
			return false, fmt.Errorf("invalid resource: %w", err)
		}
		err = c.upstreamClient.Create(ctx, obj)
		if err != nil {
			return false, fmt.Errorf("creating resource: %w", err)
		}
		logger.V(0).Info("created resource")
		return true, nil
	}

	// Compute a merge patch
	prevRV := current.GetResourceVersion()
	patch, patchType, err := c.buildPatch(ctx, prev, resource, current)
	if err != nil {
		return false, fmt.Errorf("building patch: %w", err)
	}
<<<<<<< HEAD
=======
	if string(patch) == "{}" {
		logger.V(1).Info("skipping empty patch")
		return false, nil
	}
	reconciliationActions.WithLabelValues("patch").Inc()
>>>>>>> 97f03a29
	patch, err = mungePatch(patch, current.GetResourceVersion())
	if err != nil {
		return false, fmt.Errorf("adding resource version: %w", err)
	}
	if len(patch) == 0 {
		logger.V(1).Info("skipping empty patch")
		return false, nil
	}
	if insecureLogPatch {
		logger.V(1).Info("INSECURE logging patch", "patch", string(patch))
	}
	err = c.upstreamClient.Patch(ctx, current, client.RawPatch(patchType, patch))
	if err != nil {
		return false, fmt.Errorf("applying patch: %w", err)
	}
	logger.V(0).Info("patched resource", "patchType", string(patchType), "resourceVersion", current.GetResourceVersion(), "previousResourceVersion", prevRV)

	return true, nil
}

func (c *Controller) buildPatch(ctx context.Context, prev, resource *reconstitution.Resource, current *unstructured.Unstructured) ([]byte, types.PatchType, error) {
	var prevManifest []byte
	if prev != nil {
		prevManifest = []byte(prev.Manifest.Manifest)
	}

	currentJS, err := current.MarshalJSON()
	if err != nil {
		return nil, "", reconcile.TerminalError(fmt.Errorf("building json representation of desired state: %w", err))
	}

	model, err := c.discovery.Get(ctx, resource.GVK)
	if err != nil {
		return nil, "", fmt.Errorf("getting merge metadata: %w", err)
	}
	if model == nil {
		patch, err := jsonmergepatch.CreateThreeWayJSONMergePatch(prevManifest, []byte(resource.Manifest.Manifest), currentJS)
		if err != nil {
			return nil, "", reconcile.TerminalError(err)
		}
		return patch, types.MergePatchType, err
	}

	patchmeta := strategicpatch.NewPatchMetaFromOpenAPI(model)
	patch, err := strategicpatch.CreateThreeWayMergePatch(prevManifest, []byte(resource.Manifest.Manifest), currentJS, patchmeta, true)
	if err != nil {
		return nil, "", reconcile.TerminalError(err)
	}
	return patch, types.StrategicMergePatchType, err
}

func (c *Controller) getCurrent(ctx context.Context, resource *reconstitution.Resource, apiVersion string) (*unstructured.Unstructured, bool, error) {
	if resource.HasBeenSeen() && !resource.Deleted() {
		meta := &metav1.PartialObjectMetadata{}
		meta.Name = resource.Ref.Name
		meta.Namespace = resource.Ref.Namespace
		meta.Kind = resource.Ref.Kind
		meta.APIVersion = apiVersion
		err := c.upstreamClient.Get(ctx, client.ObjectKeyFromObject(meta), meta)
		if err != nil {
			return nil, false, err
		}
		if resource.MatchesLastSeen(meta.ResourceVersion) {
			return nil, false, nil
		}
		resourceVersionChanges.Inc()
	}

	current := &unstructured.Unstructured{}
	current.SetName(resource.Ref.Name)
	current.SetNamespace(resource.Ref.Namespace)
	current.SetKind(resource.Ref.Kind)
	current.SetAPIVersion(apiVersion)
	err := c.upstreamClient.Get(ctx, client.ObjectKeyFromObject(current), current)
	if err != nil {
		return nil, true, err
	}
	if rv := current.GetResourceVersion(); rv != "" {
		resource.ObserveVersion(rv)
	}
	return current, true, nil
}

func mungePatch(patch []byte, rv string) ([]byte, error) {
	var patchMap map[string]interface{}
	err := json.Unmarshal(patch, &patchMap)
	if err != nil {
		return nil, reconcile.TerminalError(err)
	}

	u := unstructured.Unstructured{Object: patchMap}
	a, err := meta.Accessor(&u)
	if err != nil {
		return nil, reconcile.TerminalError(err)
	}
	a.SetResourceVersion(rv)
	a.SetCreationTimestamp(metav1.Time{})

	if len(patchMap) <= 1 {
		return nil, nil // resource version only == empty patch
	}

	return json.Marshal(patchMap)
}<|MERGE_RESOLUTION|>--- conflicted
+++ resolved
@@ -191,14 +191,6 @@
 	if err != nil {
 		return false, fmt.Errorf("building patch: %w", err)
 	}
-<<<<<<< HEAD
-=======
-	if string(patch) == "{}" {
-		logger.V(1).Info("skipping empty patch")
-		return false, nil
-	}
-	reconciliationActions.WithLabelValues("patch").Inc()
->>>>>>> 97f03a29
 	patch, err = mungePatch(patch, current.GetResourceVersion())
 	if err != nil {
 		return false, fmt.Errorf("adding resource version: %w", err)
@@ -207,6 +199,7 @@
 		logger.V(1).Info("skipping empty patch")
 		return false, nil
 	}
+  reconciliationActions.WithLabelValues("patch").Inc()
 	if insecureLogPatch {
 		logger.V(1).Info("INSECURE logging patch", "patch", string(patch))
 	}
