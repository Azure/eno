--- conflicted
+++ resolved
@@ -70,14 +70,9 @@
 			comp := comp
 			if !reflect.DeepEqual(sym.Spec.Bindings, comp.Spec.Bindings) ||
 				!reflect.DeepEqual(comp.Annotations, map[string]string{"foo": "bar"}) ||
-<<<<<<< HEAD
 				!reflect.DeepEqual(comp.Labels, map[string]string{"foo": "bar"}) ||
 				!reflect.DeepEqual(comp.Spec.SynthesisEnv, []apiv1.EnvVar{{Name: "some_env", Value: "some-value"}}) {
-				t.Logf("composition %q has incorrect bindings/labels/annotations/synthesisEnv", comp.Name)
-=======
-				!reflect.DeepEqual(comp.Labels, map[string]string{"foo": "bar"}) {
 				t.Logf("composition %q was not replicated correctly", comp.Name)
->>>>>>> 67ef5876
 				return false
 			}
 			synthsSeen[comp.Spec.Synthesizer.Name] = struct{}{}
