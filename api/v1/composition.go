package v1

import (
	metav1 "k8s.io/apimachinery/pkg/apis/meta/v1"
)

// +kubebuilder:object:root=true
type CompositionList struct {
	metav1.TypeMeta `json:",inline"`
	metav1.ListMeta `json:"metadata,omitempty"`
	Items           []Composition `json:"items"`
}

// Compositions represent a collection of related, synthesized resources.
//
// For example: when managing Postgres with Eno, one would create a composition
// per distinct instance of Postgres, all referencing a single synthesizer resource.
//
// Changing the spec of a composition will result in re-synthesis.
//
// +kubebuilder:object:root=true
// +kubebuilder:subresource:status
// +kubebuilder:printcolumn:name="Synthesizer",type=string,JSONPath=`.spec.synthesizer.name`
// +kubebuilder:printcolumn:name="Age",type=date,JSONPath=`.status.currentSynthesis.synthesized`
// +kubebuilder:printcolumn:name="Status",type=string,JSONPath=`.status.simplified.status`
// +kubebuilder:printcolumn:name="Error",type=string,JSONPath=`.status.simplified.error`
type Composition struct {
	metav1.TypeMeta   `json:",inline"`
	metav1.ObjectMeta `json:"metadata,omitempty"`

	Spec   CompositionSpec   `json:"spec,omitempty"`
	Status CompositionStatus `json:"status,omitempty"`
}

type CompositionSpec struct {
	// Compositions are synthesized by a Synthesizer, referenced by name.
	Synthesizer SynthesizerRef `json:"synthesizer,omitempty"`

	// Synthesizers can accept Kubernetes resources as inputs.
	// Bindings allow compositions to specify which resource to use for a particular input "reference".
	// Declaring extra bindings not (yet) supported by the synthesizer is valid.
	Bindings []Binding `json:"bindings,omitempty"`

	// SynthesisEnv
	// A set of environment variables that will be made available inside the synthesis Pod.
	// +kubebuilder:validation:MaxItems:=500
	SynthesisEnv []EnvVar `json:"synthesisEnv,omitempty"`
}

type CompositionStatus struct {
	Simplified         *SimplifiedStatus `json:"simplified,omitempty"`
	CurrentSynthesis   *Synthesis        `json:"currentSynthesis,omitempty"`
	PreviousSynthesis  *Synthesis        `json:"previousSynthesis,omitempty"`
	PendingResynthesis *metav1.Time      `json:"pendingResynthesis,omitempty"`
	InputRevisions     []InputRevisions  `json:"inputRevisions,omitempty"`
}

type SimplifiedStatus struct {
	Status string `json:"status,omitempty"`
	Error  string `json:"error,omitempty"`
}

// A synthesis is the result of synthesizing a composition.
// In other words: it's a collection of resources returned from a synthesizer.
type Synthesis struct {
	// A random UUID scoped to this particular synthesis operation.
	// Used internally for strict ordering semantics.
	UUID string `json:"uuid,omitempty"`

	// The value of the composition's metadata.generation at the time the synthesis began.
	// This is a min i.e. a newer composition may have been used.
	ObservedCompositionGeneration int64 `json:"observedCompositionGeneration,omitempty"`

	// The value of the synthesizer's metadata.generation at the time the synthesis began.
	// This is a min i.e. a newer composition may have been used.
	ObservedSynthesizerGeneration int64 `json:"observedSynthesizerGeneration,omitempty"`

	// Time at which the most recent synthesizer pod was created.
	PodCreation *metav1.Time `json:"podCreation,omitempty"`

	// Time at which the synthesis completed i.e. resourceSlices was written
	Synthesized *metav1.Time `json:"synthesized,omitempty"`

	// Time at which the synthesis's resources were reconciled into real Kubernetes resources.
	Reconciled *metav1.Time `json:"reconciled,omitempty"`

	// Time at which the synthesis's reconciled resources became ready.
	Ready *metav1.Time `json:"ready,omitempty"`

	// Counter used internally to calculate back off when retrying failed syntheses.
	Attempts int `json:"attempts,omitempty"`

	// References to every resource slice that contains the resources comprising this synthesis.
	// Immutable.
	ResourceSlices []*ResourceSliceRef `json:"resourceSlices,omitempty"`

	// Results are passed through opaquely from the synthesizer's KRM function.
	Results []Result `json:"results,omitempty"`

	// InputRevisions contains the versions of the input resources that were used for this synthesis.
	InputRevisions []InputRevisions `json:"inputRevisions,omitempty"`

	// Deferred is true when this synthesis was caused by a change to either the synthesizer
	// or an input with a ref that sets `Defer == true`.
	Deferred bool `json:"deferred,omitempty"`
}

type Result struct {
	Message  string            `json:"message,omitempty"`
	Severity string            `json:"severity,omitempty"`
	Tags     map[string]string `json:"tags,omitempty"`
}

type InputRevisions struct {
	Key                   string `json:"key,omitempty"`
	ResourceVersion       string `json:"resourceVersion,omitempty"`
	Revision              *int   `json:"revision,omitempty"`
	SynthesizerGeneration *int64 `json:"synthesizerGeneration,omitempty"`
}

func (i *InputRevisions) Equal(b InputRevisions) bool {
	if i.Key != b.Key {
		return false
	}
	if (i.Revision == nil) != (b.Revision == nil) {
		return false
	}
	if i.Revision != nil {
		return *i.Revision == *b.Revision
	}
	return i.ResourceVersion == b.ResourceVersion
}

func (s *Synthesis) Failed() bool {
	for _, result := range s.Results {
		if result.Severity == "error" {
			return true
		}
	}
	return false
}

func (c *Composition) InputsExist(syn *Synthesizer) bool {
	refs := map[string]struct{}{}
	for _, ref := range syn.Spec.Refs {
		refs[ref.Key] = struct{}{}
	}

	for _, binding := range c.Spec.Bindings {
		if _, ok := refs[binding.Key]; !ok {
			// Ignore missing resources if the synthesizer doesn't require them
			// This is important for forwards compatibility- compositions can bind to refs that don't exist, but will in future synths
			continue
		}

		var found bool
		for _, rev := range c.Status.InputRevisions {
			if binding.Key == rev.Key {
				found = true
				break
			}
		}
		if !found {
			return false
		}
	}
	return true
}

func (c *Composition) InputsMismatched(synth *Synthesizer) bool {
	// First, the the max revision across all bindings
	var maxRevision *int
	for _, rev := range c.Status.InputRevisions {
		if rev.SynthesizerGeneration != nil && *rev.SynthesizerGeneration < synth.Generation {
			return true
		}
		if rev.Revision == nil {
			continue
		}
		if maxRevision == nil {
			maxRevision = rev.Revision
			continue
		}
		if *rev.Revision > *maxRevision {
			maxRevision = rev.Revision
		}
	}
	if maxRevision == nil {
		return false // no inputs declare a revision, so we should assume they're in sync
	}

	// Now given the max, make sure all inputs with a revision match it
	for _, rev := range c.Status.InputRevisions {
		if rev.Revision != nil && *maxRevision != *rev.Revision {
			return true
		}
	}
	return false
}

<<<<<<< HEAD
func (s *CompositionStatus) GetCurrentSynthesisUUID() string {
	if s.CurrentSynthesis == nil {
		return ""
	}
	return s.CurrentSynthesis.UUID
=======
func (c *Composition) ShouldIgnoreSideEffects() bool {
	return c.Annotations["eno.azure.io/ignore-side-effects"] == "true"
>>>>>>> 6c9475d1
}<|MERGE_RESOLUTION|>--- conflicted
+++ resolved
@@ -198,14 +198,12 @@
 	return false
 }
 
-<<<<<<< HEAD
 func (s *CompositionStatus) GetCurrentSynthesisUUID() string {
 	if s.CurrentSynthesis == nil {
 		return ""
 	}
 	return s.CurrentSynthesis.UUID
-=======
+
 func (c *Composition) ShouldIgnoreSideEffects() bool {
 	return c.Annotations["eno.azure.io/ignore-side-effects"] == "true"
->>>>>>> 6c9475d1
 }