--- conflicted
+++ resolved
@@ -18,7 +18,6 @@
 	"sigs.k8s.io/controller-runtime/pkg/client/apiutil"
 
 	v1 "github.com/Azure/eno/api/v1"
-	"github.com/Azure/eno/internal/controllers/aggregation"
 	"github.com/Azure/eno/internal/controllers/composition"
 	"github.com/Azure/eno/internal/controllers/resourceslice"
 	"github.com/Azure/eno/internal/controllers/scheduling"
@@ -113,22 +112,6 @@
 		return fmt.Errorf("constructing pod garbage collector: %w", err)
 	}
 
-<<<<<<< HEAD
-	err = replication.NewSymphonyController(mgr)
-	if err != nil {
-		return fmt.Errorf("constructing symphony replication controller: %w", err)
-	}
-
-	err = aggregation.NewSymphonyController(mgr)
-	if err != nil {
-		return fmt.Errorf("constructing symphony aggregation controller: %w", err)
-=======
-	err = aggregation.NewCompositionController(mgr)
-	if err != nil {
-		return fmt.Errorf("constructing composition status aggregation controller: %w", err)
->>>>>>> 1bb06b05
-	}
-
 	err = resourceslice.NewController(mgr)
 	if err != nil {
 		return fmt.Errorf("constructing resource slice controller: %w", err)
